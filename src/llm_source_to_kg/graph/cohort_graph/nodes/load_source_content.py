from llm_source_to_kg.utils.logger import get_logger
from llm_source_to_kg.utils.s3 import get_file_content_from_s3
from llm_source_to_kg.config import config
from llm_source_to_kg.graph.cohort_graph.state import CohortGraphState
import json

<<<<<<< HEAD
def load_source_content(state: CohortGraphState, source_id: str) -> CohortGraphState:
=======
def load_source_content(state: CohortGraphState) -> CohortGraphState:
>>>>>>> 4a8788e6
    """
    소스 콘텐츠를 로드하고 state를 업데이트합니다.
    
    Args:
        state: 현재 상태
        source_id: 소스 ID (예: "NG238")
        
    Returns:
        업데이트된 state
    """
<<<<<<< HEAD
=======
    source_id = state["source_reference_number"]
    
>>>>>>> 4a8788e6
    logger = get_logger()
    logger.info(f"Loading source content: {source_id}")
    
    # 소스 콘텐츠 로드
    source_content_json = get_file_content_from_s3(config.AWS_S3_BUCKET, f"nice/{source_id}.json")

    
    # state 업데이트
    state["source_reference_number"] = source_id
    state["source_contents"] = source_content_json
    
    logger.info(f"Source content successfully loaded for: {source_id}")
    return state


# 테스트용 코드
if __name__ == "__main__":
    # 테스트용 초기 state 생성
    test_state: CohortGraphState = {
        "context": "",
        "question": "",
        "answer": "",
        "is_valid": False,
        "retries": 0,
<<<<<<< HEAD
        "source_reference_number": "",
=======
        "source_reference_number": "NG238",
>>>>>>> 4a8788e6
        "source_contents": "",
        "cohort_result": []
    }
    
    # 함수 테스트
<<<<<<< HEAD
    updated_state = load_source_content(test_state, "NG238")
=======
    updated_state = load_source_content(test_state)
>>>>>>> 4a8788e6
    print(updated_state['source_contents'])
    print(f"Source Reference Number: {updated_state['source_reference_number']}")
    print(f"Source Contents Length: {len(updated_state['source_contents'])}")<|MERGE_RESOLUTION|>--- conflicted
+++ resolved
@@ -4,11 +4,7 @@
 from llm_source_to_kg.graph.cohort_graph.state import CohortGraphState
 import json
 
-<<<<<<< HEAD
-def load_source_content(state: CohortGraphState, source_id: str) -> CohortGraphState:
-=======
 def load_source_content(state: CohortGraphState) -> CohortGraphState:
->>>>>>> 4a8788e6
     """
     소스 콘텐츠를 로드하고 state를 업데이트합니다.
     
@@ -19,11 +15,8 @@
     Returns:
         업데이트된 state
     """
-<<<<<<< HEAD
-=======
     source_id = state["source_reference_number"]
     
->>>>>>> 4a8788e6
     logger = get_logger()
     logger.info(f"Loading source content: {source_id}")
     
@@ -48,21 +41,13 @@
         "answer": "",
         "is_valid": False,
         "retries": 0,
-<<<<<<< HEAD
-        "source_reference_number": "",
-=======
         "source_reference_number": "NG238",
->>>>>>> 4a8788e6
         "source_contents": "",
         "cohort_result": []
     }
     
     # 함수 테스트
-<<<<<<< HEAD
-    updated_state = load_source_content(test_state, "NG238")
-=======
     updated_state = load_source_content(test_state)
->>>>>>> 4a8788e6
     print(updated_state['source_contents'])
     print(f"Source Reference Number: {updated_state['source_reference_number']}")
     print(f"Source Contents Length: {len(updated_state['source_contents'])}")