--- conflicted
+++ resolved
@@ -1,19 +1,13 @@
 import asyncio
-<<<<<<< HEAD
-=======
 import json
->>>>>>> 4a8788e6
 from llm_source_to_kg.graph.cohort_graph.state import CohortGraphState
 from llm_source_to_kg.utils.llm_util import get_llm
 from llm_source_to_kg.utils.logger import get_logger
 from llm_source_to_kg.schema.llm import LLMMessage, LLMConfig
 from json_repair import repair_json
-<<<<<<< HEAD
-=======
 from llm_source_to_kg.utils.s3 import get_file_content_from_s3
 from llm_source_to_kg.config import config
 import os
->>>>>>> 4a8788e6
 
 async def extract_cohorts(state: CohortGraphState) -> CohortGraphState:
     """
@@ -28,31 +22,16 @@
         top_p=0.95,
         max_output_tokens=8192
     )
-<<<<<<< HEAD
-    prompt = open("../prompts/extract_cohort_prompt.txt", "r").read()
-
-    messages = [
-        LLMMessage(role="system", content=prompt),
-        LLMMessage(role="user", content=state["document"])
-=======
     prompt_path = os.path.join(os.path.dirname(os.path.dirname(__file__)), "prompts", "extract_cohort_prompt.txt")
     prompt = open(prompt_path, "r").read()
 
     messages = [
         LLMMessage(role="system", content=prompt),
         LLMMessage(role="user", content=state["source_contents"])
->>>>>>> 4a8788e6
     ]
 
     response = await llm.chat_llm(messages, llm_config)
 
-<<<<<<< HEAD
-    cohort_result = repair_json(response.content)
-
-    doc_logger.info(f"{state['source_reference_number']} 코호트 추출 응답: {cohort_result}")
-
-    state["cohort_result"] = cohort_result
-=======
     # JSON 문자열 수정 후 Python 객체로 파싱
     repaired_json_str = repair_json(response.content)
     try:
@@ -64,7 +43,6 @@
     doc_logger.info(f"{state['source_reference_number']} 코호트 추출 완료")
 
     state["cohorts_json"] = cohort_result
->>>>>>> 4a8788e6
     return state
 
 
@@ -72,14 +50,8 @@
 if __name__ == "__main__":
 
     state = CohortGraphState(
-<<<<<<< HEAD
-        document=open("../../../../../datasets/guideline/contents/NG238.json", "r").read(),
-        source_reference_number="NG238",
-        cohort_result=[]
-=======
         document= get_file_content_from_s3(config.AWS_S3_BUCKET, f"nice/NG238.json"),
         source_reference_number="NG238",
         cohorts_json=[]
->>>>>>> 4a8788e6
     )
     asyncio.run(extract_cohorts(state))